
name: pytest

on: workflow_call

jobs:
  build:
    runs-on:  ubuntu-20.04
    strategy:
      matrix:
        python-version: ["3.6","3.7", "3.8", "3.9", "3.10", "3.11"]
    steps:
    - uses: actions/checkout@v3
    - name: Set up Python ${{ matrix.python-version }}
      uses: actions/setup-python@v4
      with:
        python-version: ${{ matrix.python-version }}
    - name: Install dependencies
      run: |
        python -m pip install --upgrade pip
        if [-f setup.py]; then python setup.py install; fi
        if [ -f requirements-test.txt ]; then pip install -r requirements-test.txt; fi
    - name: Test
      run: |
<<<<<<< HEAD
        pytest --doctest-modules
=======
        pytest --cov=modifiable_items_dict --cov-report=xml --doctest-modules
    - name: Upload coverage to Codecov
      uses: codecov/codecov-action@v3
      with:
        token: ${{ secrets.CODECOV_TOKEN }} # not required for public repos
>>>>>>> 9a22e54d
<|MERGE_RESOLUTION|>--- conflicted
+++ resolved
@@ -22,12 +22,4 @@
         if [ -f requirements-test.txt ]; then pip install -r requirements-test.txt; fi
     - name: Test
       run: |
-<<<<<<< HEAD
-        pytest --doctest-modules
-=======
-        pytest --cov=modifiable_items_dict --cov-report=xml --doctest-modules
-    - name: Upload coverage to Codecov
-      uses: codecov/codecov-action@v3
-      with:
-        token: ${{ secrets.CODECOV_TOKEN }} # not required for public repos
->>>>>>> 9a22e54d
+        pytest --doctest-modules